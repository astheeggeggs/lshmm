"""
Collection of functions to run forwards and backwards algorithms
on diploid genotype data, where the data is structured as samples x
variants.
"""
import numpy as np

from lshmm import jit

EQUAL_BOTH_HOM = 4
UNEQUAL_BOTH_HOM = 0
BOTH_HET = 7
REF_HOM_OBS_HET = 1
REF_HET_OBS_HOM = 2

MISSING = -1
MISSING_INDEX = 3

# https://github.com/numba/numba/issues/1269
@jit.numba_njit
def np_apply_along_axis(func1d, axis, arr):
    """Create numpy-like functions for max, sum etc."""
    assert arr.ndim == 2
    assert axis in [0, 1]
    if axis == 0:
        result = np.empty(arr.shape[1])
        for i in range(len(result)):
            result[i] = func1d(arr[:, i])
    else:
        result = np.empty(arr.shape[0])
        for i in range(len(result)):
            result[i] = func1d(arr[i, :])
    return result


@jit.numba_njit
def np_amax(array, axis):
    """Numba implementation of numpy vectorised maximum."""
    return np_apply_along_axis(np.amax, axis, array)


@jit.numba_njit
def np_sum(array, axis):
    """Numba implementation of numpy vectorised sum."""
    return np_apply_along_axis(np.sum, axis, array)


@jit.numba_njit
def np_argmax(array, axis):
    """Numba implementation of numpy vectorised argmax."""
    return np_apply_along_axis(np.argmax, axis, array)


@jit.numba_njit
def forwards_ls_dip(n, m, G, s, e, r, norm=True):
    """Matrix based diploid LS forward algorithm using numpy vectorisation."""
    # Initialise the forward tensor
    F = np.zeros((n, n, m))
    F[:, :, 0] = 1 / (n ** 2)
    c = np.ones(m)
    r_n = r / n

    if s[0, 0] == MISSING:
        index = MISSING_INDEX * np.ones(
            (n, n), dtype=np.int64
        )  # We could have chosen anything here, this just implies a multiplication by a constant.
    else:
        index = 4 * np.equal(G[:, :, 0], s[0, 0]).astype(np.int64) + 2 * (
            G[:, :, 0] == 1
        ).astype(np.int64)
        if s[0, 0] == 1:
            index += 1

    F[:, :, 0] *= e[index.ravel(), 0].reshape(n, n)

    if norm:
        c[0] = np.sum(F[:, :, 0])
        F[:, :, 0] *= 1 / c[0]

        # Forwards
        for l in range(1, m):
            if s[0, l] == MISSING:
                index = MISSING_INDEX * np.ones((n, n), dtype=np.int64)
            else:
                index = 4 * np.equal(G[:, :, l], s[0, l]).astype(np.int64) + 2 * (
                    G[:, :, l] == 1
                ).astype(np.int64)

                if s[0, l] == 1:
                    index += 1

            # No change in both
            F[:, :, l] = (1 - r[l]) ** 2 * F[:, :, l - 1]

            # Both change
            F[:, :, l] += (r_n[l]) ** 2

            # One changes
            sum_j = np_sum(F[:, :, l - 1], 0).repeat(n).reshape((-1, n))
            F[:, :, l] += ((1 - r[l]) * r_n[l]) * (sum_j + sum_j.T)

            # Emission
            F[:, :, l] *= e[index.ravel(), l].reshape(n, n)
            c[l] = np.sum(F[:, :, l])
            F[:, :, l] *= 1 / c[l]

        ll = np.sum(np.log10(c))
    else:
        # Forwards
        for l in range(1, m):
            if s[0, l] == MISSING:
                index = MISSING_INDEX * np.ones((n, n)).astype(np.int64)
            else:
                index = 4 * np.equal(G[:, :, l], s[0, l]).astype(np.int64) + 2 * (
                    G[:, :, l] == 1
                ).astype(np.int64)

                if s[0, l] == 1:
                    index += 1

            # No change in both
            F[:, :, l] = (1 - r[l]) ** 2 * F[:, :, l - 1]

            # Both change
            F[:, :, l] += (r_n[l]) ** 2 * np.sum(F[:, :, l - 1])

            # One changes
            sum_j = np_sum(F[:, :, l - 1], 0).repeat(n).reshape((-1, n)).T
            F[:, :, l] += ((1 - r[l]) * r_n[l]) * (sum_j + sum_j.T)

            # Emission
            F[:, :, l] *= e[index.ravel(), l].reshape(n, n)

        ll = np.log10(np.sum(F[:, :, l]))

    return F, c, ll


@jit.numba_njit
def backwards_ls_dip(n, m, G, s, e, c, r):
    """Matrix based diploid LS backward algorithm using numpy vectorisation."""
    # Initialise the backward tensor
    B = np.zeros((n, n, m))

    # Initialise
    B[:, :, m - 1] = 1
    r_n = r / n

    # Backwards
    for l in range(m - 2, -1, -1):

        if s[0, l + 1] == MISSING:
            index = MISSING_INDEX * np.ones((n, n), dtype=np.int64).ravel()
        else:
            index = (
                4 * np.equal(G[:, :, l + 1], s[0, l + 1]).astype(np.int64)
                + 2 * (G[:, :, l + 1] == 1).astype(np.int64)
                + np.int64(s[0, l + 1] == 1)
            ).ravel()

        # Both change
        B[:, :, l] = r_n[l + 1] ** 2 * np.sum(
            e[index, l + 1].reshape(n, n) * B[:, :, l + 1]
        )

        # No change in both
        B[:, :, l] += (
            (1 - r[l + 1]) ** 2 * B[:, :, l + 1] * e[index, l + 1].reshape(n, n)
        )

        sum_j = (
            np_sum(B[:, :, l + 1] * e[index, l + 1].reshape(n, n), 0)
            .repeat(n)
            .reshape((-1, n))
        )
        B[:, :, l] += ((1 - r[l + 1]) * r_n[l + 1]) * (sum_j + sum_j.T)
        B[:, :, l] *= 1 / c[l + 1]

    return B


<<<<<<< HEAD
# @nb.jit
=======
@jit.numba_njit
>>>>>>> 009ff945
def forward_ls_dip_starting_point(n, m, G, s, e, r):
    """Naive implementation of LS diploid forwards algorithm."""
    # Initialise the forward tensor
    F = np.zeros((n, n, m))
    F[:, :, 0] = 1 / (n ** 2)
    if s[0, 0] == MISSING:
        index = MISSING_INDEX * np.ones((n, n), dtype=np.int64).ravel()
    else:
        index = (
            4 * np.equal(G[:, :, 0], s[0, 0]).astype(np.int64)
            + 2 * (G[:, :, 0] == 1).astype(np.int64)
            + np.int64(s[0, 0] == 1)
        ).ravel()

    F[:, :, 0] *= e[index, 0].reshape((n, n))
    r_n = r / n

    for l in range(1, m):

        # Determine the various components
        F_no_change = np.zeros((n, n))
        F_j1_change = np.zeros(n)
        F_j2_change = np.zeros(n)
        F_both_change = 0

        for j1 in range(n):
            for j2 in range(n):
                F_no_change[j1, j2] = (1 - r[l]) ** 2 * F[j1, j2, l - 1]

        for j1 in range(n):
            for j2 in range(n):
                F_both_change += r_n[l] ** 2 * F[j1, j2, l - 1]

        for j1 in range(n):
            for j2 in range(n):  # This is the variable to sum over - it changes
                F_j2_change[j1] += (1 - r[l]) * r_n[l] * F[j1, j2, l - 1]

        for j2 in range(n):
            for j1 in range(n):  # This is the variable to sum over - it changes
                F_j1_change[j2] += (1 - r[l]) * r_n[l] * F[j1, j2, l - 1]

        F[:, :, l] = F_both_change

        for j1 in range(n):
            F[j1, :, l] += F_j2_change

        for j2 in range(n):
            F[:, j2, l] += F_j1_change

        for j1 in range(n):
            for j2 in range(n):
                F[j1, j2, l] += F_no_change[j1, j2]

        if s[0, l] == MISSING:
            F[:, :, l] *= e[MISSING_INDEX, l]
        else:
            for j1 in range(n):
                for j2 in range(n):
                    # What is the emission?
                    if s[0, l] == 1:
                        # OBS is het
                        if G[j1, j2, l] == 1:  # REF is het
                            F[j1, j2, l] *= e[BOTH_HET, l]
                        else:  # REF is hom
                            F[j1, j2, l] *= e[REF_HOM_OBS_HET, l]
                    else:
                        # OBS is hom
                        if G[j1, j2, l] == 1:  # REF is het
                            F[j1, j2, l] *= e[REF_HET_OBS_HOM, l]
                        else:  # REF is hom
                            if G[j1, j2, l] == s[0, l]:  # Equal
                                F[j1, j2, l] *= e[EQUAL_BOTH_HOM, l]
                            else:  # Unequal
                                F[j1, j2, l] *= e[UNEQUAL_BOTH_HOM, l]

    ll = np.log10(np.sum(F[:, :, l]))
    return F, ll


@jit.numba_njit
def backward_ls_dip_starting_point(n, m, G, s, e, r):
    """Naive implementation of LS diploid backwards algorithm."""
    # Backwards
    B = np.zeros((n, n, m))

    # Initialise
    B[:, :, m - 1] = 1
    r_n = r / n

    for l in range(m - 2, -1, -1):

        # Determine the various components
        B_no_change = np.zeros((n, n))
        B_j1_change = np.zeros(n)
        B_j2_change = np.zeros(n)
        B_both_change = 0

        # Evaluate the emission matrix at this site, for all pairs
        e_tmp = np.zeros((n, n))
        if s[0, l + 1] == MISSING:
            e_tmp[:, :] = e[MISSING_INDEX, l + 1]
        else:
            for j1 in range(n):
                for j2 in range(n):
                    # What is the emission?
                    if s[0, l + 1] == 1:
                        # OBS is het
                        if G[j1, j2, l + 1] == 1:  # REF is het
                            e_tmp[j1, j2] = e[BOTH_HET, l + 1]
                        else:  # REF is hom
                            e_tmp[j1, j2] = e[REF_HOM_OBS_HET, l + 1]
                    else:
                        # OBS is hom
                        if G[j1, j2, l + 1] == 1:  # REF is het
                            e_tmp[j1, j2] = e[REF_HET_OBS_HOM, l + 1]
                        else:  # REF is hom
                            if G[j1, j2, l + 1] == s[0, l + 1]:  # Equal
                                e_tmp[j1, j2] = e[EQUAL_BOTH_HOM, l + 1]
                            else:  # Unequal
                                e_tmp[j1, j2] = e[UNEQUAL_BOTH_HOM, l + 1]

        for j1 in range(n):
            for j2 in range(n):
                B_no_change[j1, j2] = (
                    (1 - r[l + 1]) ** 2 * B[j1, j2, l + 1] * e_tmp[j1, j2]
                )

        for j1 in range(n):
            for j2 in range(n):
                B_both_change += r_n[l + 1] ** 2 * e_tmp[j1, j2] * B[j1, j2, l + 1]

        for j1 in range(n):
            for j2 in range(n):  # This is the variable to sum over - it changes
                B_j2_change[j1] += (
                    (1 - r[l + 1]) * r_n[l + 1] * B[j1, j2, l + 1] * e_tmp[j1, j2]
                )

        for j2 in range(n):
            for j1 in range(n):  # This is the variable to sum over - it changes
                B_j1_change[j2] += (
                    (1 - r[l + 1]) * r_n[l + 1] * B[j1, j2, l + 1] * e_tmp[j1, j2]
                )

        B[:, :, l] = B_both_change

        for j1 in range(n):
            B[j1, :, l] += B_j2_change

        for j2 in range(n):
            B[:, j2, l] += B_j1_change

        for j1 in range(n):
            for j2 in range(n):
                B[j1, j2, l] += B_no_change[j1, j2]

    return B


<<<<<<< HEAD
# @nb.njit
=======
@jit.numba_njit
>>>>>>> 009ff945
def forward_ls_dip_loop(n, m, G, s, e, r, norm=True):
    """LS diploid forwards algoritm without vectorisation."""
    # Initialise the forward tensor
    F = np.zeros((n, n, m))
    F[:, :, 0] = 1 / (n ** 2)
    r_n = r / n
    c = np.ones(m)

    if s[0, 0] == MISSING:
        index = MISSING_INDEX * np.ones((n, n), dtype=np.int64)
    else:
        index = (
            4 * np.equal(G[:, :, 0], s[0, 0]).astype(np.int64)
            + 2 * (G[:, :, 0] == 1).astype(np.int64)
            + np.int64(s[0, 0] == 1)
        )
    F[:, :, 0] *= e[index.ravel(), 0].reshape(n, n)

    if norm:

        c[0] = np.sum(F[:, :, 0])
        F[:, :, 0] *= 1 / c[0]

        for l in range(1, m):

            # Determine the various components
            F_no_change = np.zeros((n, n))
            F_j_change = np.zeros(n)

            for j1 in range(n):
                for j2 in range(n):
                    F_no_change[j1, j2] = (1 - r[l]) ** 2 * F[j1, j2, l - 1]
                    F_j_change[j1] += (1 - r[l]) * r_n[l] * F[j2, j1, l - 1]

            F[:, :, l] = r_n[l] ** 2

            for j1 in range(n):
                F[j1, :, l] += F_j_change
                F[:, j1, l] += F_j_change
                for j2 in range(n):
                    F[j1, j2, l] += F_no_change[j1, j2]

            if s[0, l] == MISSING:
                F[:, :, l] *= e[MISSING_INDEX, l]
            else:
                for j1 in range(n):
                    for j2 in range(n):
                        # What is the emission?
                        if s[0, l] == 1:
                            # OBS is het
                            if G[j1, j2, l] == 1:  # REF is het
                                F[j1, j2, l] *= e[BOTH_HET, l]
                            else:  # REF is hom
                                F[j1, j2, l] *= e[REF_HOM_OBS_HET, l]
                        else:
                            # OBS is hom
                            if G[j1, j2, l] == 1:  # REF is het
                                F[j1, j2, l] *= e[REF_HET_OBS_HOM, l]
                            else:  # REF is hom
                                if G[j1, j2, l] == s[0, l]:  # Equal
                                    F[j1, j2, l] *= e[EQUAL_BOTH_HOM, l]
                                else:  # Unequal
                                    F[j1, j2, l] *= e[UNEQUAL_BOTH_HOM, l]

            c[l] = np.sum(F[:, :, l])
            F[:, :, l] *= 1 / c[l]

        ll = np.sum(np.log10(c))

    else:

        for l in range(1, m):

            # Determine the various components
            F_no_change = np.zeros((n, n))
            F_j1_change = np.zeros(n)
            F_j2_change = np.zeros(n)
            F_both_change = 0

            for j1 in range(n):
                for j2 in range(n):
                    F_no_change[j1, j2] = (1 - r[l]) ** 2 * F[j1, j2, l - 1]
                    F_j1_change[j1] += (1 - r[l]) * r_n[l] * F[j2, j1, l - 1]
                    F_j2_change[j1] += (1 - r[l]) * r_n[l] * F[j1, j2, l - 1]
                    F_both_change += r_n[l] ** 2 * F[j1, j2, l - 1]

            F[:, :, l] = F_both_change

            for j1 in range(n):
                F[j1, :, l] += F_j2_change
                F[:, j1, l] += F_j1_change
                for j2 in range(n):
                    F[j1, j2, l] += F_no_change[j1, j2]

            if s[0, l] == MISSING:
                F[:, :, l] *= e[MISSING_INDEX, l]
            else:
                for j1 in range(n):
                    for j2 in range(n):
                        # What is the emission?
                        if s[0, l] == 1:
                            # OBS is het
                            if G[j1, j2, l] == 1:  # REF is het
                                F[j1, j2, l] *= e[BOTH_HET, l]
                            else:  # REF is hom
                                F[j1, j2, l] *= e[REF_HOM_OBS_HET, l]
                        else:
                            # OBS is hom
                            if G[j1, j2, l] == 1:  # REF is het
                                F[j1, j2, l] *= e[REF_HET_OBS_HOM, l]
                            else:  # REF is hom
                                if G[j1, j2, l] == s[0, l]:  # Equal
                                    F[j1, j2, l] *= e[EQUAL_BOTH_HOM, l]
                                else:  # Unequal
                                    F[j1, j2, l] *= e[UNEQUAL_BOTH_HOM, l]

        ll = np.log10(np.sum(F[:, :, l]))

    return F, c, ll


@jit.numba_njit
def backward_ls_dip_loop(n, m, G, s, e, c, r):
    """LS diploid backwards algoritm without vectorisation."""
    # Initialise the backward tensor
    B = np.zeros((n, n, m))
    B[:, :, m - 1] = 1
    r_n = r / n

    for l in range(m - 2, -1, -1):

        # Determine the various components
        B_no_change = np.zeros((n, n))
        B_j_change = np.zeros(n)
        B_both_change = 0

        # Evaluate the emission matrix at this site, for all pairs
        e_tmp = np.zeros((n, n))
        if s[0, l + 1] == MISSING:
            e_tmp[:, :] = e[MISSING_INDEX, l + 1]
        else:
            for j1 in range(n):
                for j2 in range(n):
                    # What is the emission?
                    if s[0, l + 1] == 1:
                        # OBS is het
                        if G[j1, j2, l + 1] == 1:  # REF is het
                            e_tmp[j1, j2] = e[BOTH_HET, l + 1]
                        else:  # REF is hom
                            e_tmp[j1, j2] = e[REF_HOM_OBS_HET, l + 1]
                    else:
                        # OBS is hom
                        if G[j1, j2, l + 1] == 1:  # REF is het
                            e_tmp[j1, j2] = e[REF_HET_OBS_HOM, l + 1]
                        else:  # REF is hom
                            if G[j1, j2, l + 1] == s[0, l + 1]:  # Equal
                                e_tmp[j1, j2] = e[EQUAL_BOTH_HOM, l + 1]
                            else:  # Unequal
                                e_tmp[j1, j2] = e[UNEQUAL_BOTH_HOM, l + 1]

        for j1 in range(n):
            for j2 in range(n):
                B_no_change[j1, j2] = (
                    (1 - r[l + 1]) ** 2 * B[j1, j2, l + 1] * e_tmp[j1, j2]
                )
                B_j_change[j1] += (
                    (1 - r[l + 1]) * r_n[l + 1] * B[j1, j2, l + 1] * e_tmp[j1, j2]
                )
                B_both_change += r_n[l + 1] ** 2 * e_tmp[j1, j2] * B[j1, j2, l + 1]

        B[:, :, l] = B_both_change

        for j1 in range(n):
            B[:, j1, l] += B_j_change
            B[j1, :, l] += B_j_change

            for j2 in range(n):
                B[j1, j2, l] += B_no_change[j1, j2]

        B[:, :, l] *= 1 / c[l + 1]

    return B<|MERGE_RESOLUTION|>--- conflicted
+++ resolved
@@ -179,11 +179,7 @@
     return B
 
 
-<<<<<<< HEAD
-# @nb.jit
-=======
-@jit.numba_njit
->>>>>>> 009ff945
+@jit.numba_njit
 def forward_ls_dip_starting_point(n, m, G, s, e, r):
     """Naive implementation of LS diploid forwards algorithm."""
     # Initialise the forward tensor
@@ -342,11 +338,7 @@
     return B
 
 
-<<<<<<< HEAD
-# @nb.njit
-=======
-@jit.numba_njit
->>>>>>> 009ff945
+@jit.numba_njit
 def forward_ls_dip_loop(n, m, G, s, e, r, norm=True):
     """LS diploid forwards algoritm without vectorisation."""
     # Initialise the forward tensor
