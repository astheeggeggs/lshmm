--- conflicted
+++ resolved
@@ -1,13 +1,8 @@
 """Collection of functions to run forwards and backwards algorithms on haploid genotype data, where the data is structured as variants x samples."""
 import numpy as np
+from lshmm import jit
 
-<<<<<<< HEAD
 MISSING = -1
-
-=======
-from lshmm import jit
->>>>>>> 009ff945
-
 
 @jit.numba_njit
 def forwards_ls_hap(n, m, H, s, e, r, norm=True):
@@ -20,13 +15,9 @@
 
         c = np.zeros(m)
         for i in range(n):
-<<<<<<< HEAD
             F[0, i] = (
                 1 / n * e[0, np.int64(np.equal(H[0, i], s[0, 0]) or s[0, 0] == MISSING)]
             )
-=======
-            F[0, i] = 1 / n * e[0, np.int64(np.equal(H[0, i], s[0, 0]))]
->>>>>>> 009ff945
             c[0] += F[0, i]
 
         for i in range(n):
