"""Collection of functions to run forwards and backwards algorithms on haploid genotype data, where the data is structured as samples x variants."""
import numpy as np

<<<<<<< HEAD
MISSING = -1

=======
from lshmm import jit
>>>>>>> 009ff945


@jit.numba_njit
def forwards_ls_hap(n, m, H, s, e, r, norm=True):
    """Matrix based haploid LS forward algorithm using numpy vectorisation."""
    # Initialise
    F = np.zeros((n, m))
    r_n = r / n

    if norm:

        c = np.zeros(m)
        for i in range(n):
            F[i, 0] = (
                1 / n * e[np.int64(np.equal(H[i, 0], s[0, 0]) or s[0, 0] == MISSING), 0]
            )
            c[0] += F[i, 0]

        for i in range(n):
            F[i, 0] *= 1 / c[0]

        # Forwards pass
        for l in range(1, m):
            for i in range(n):
                F[i, l] = F[i, l - 1] * (1 - r[l]) + r_n[l]
                F[i, l] *= e[
                    np.int64(np.equal(H[i, l], s[0, l]) or s[0, l] == MISSING), l
                ]
                c[l] += F[i, l]

            for i in range(n):
                F[i, l] *= 1 / c[l]

        ll = np.sum(np.log10(c))

    else:
        c = np.ones(m)

        for i in range(n):
            F[i, 0] = (
                1 / n * e[np.int64(np.equal(H[i, 0], s[0, 0]) or s[0, 0] == MISSING), 0]
            )
        # Forwards pass
        for l in range(1, m):
            for i in range(n):
                F[i, l] = F[i, l - 1] * (1 - r[l]) + np.sum(F[:, l - 1]) * r_n[l]
                F[i, l] *= e[
                    np.int64(np.equal(H[i, l], s[0, l]) or s[0, l] == MISSING), l
                ]

        ll = np.log10(np.sum(F[:, m - 1]))

    return F, c, ll


@jit.numba_njit
def backwards_ls_hap(n, m, H, s, e, c, r):
    """Matrix based haploid LS backward algorithm using numpy vectorisation."""
    # Initialise
    B = np.zeros((n, m))
    for i in range(n):
        B[i, m - 1] = 1
    r_n = r / n

    # Backwards pass
    for l in range(m - 2, -1, -1):
        tmp_B = np.zeros(n)
        tmp_B_sum = 0
        for i in range(n):
            tmp_B[i] = (
                e[
                    np.int64(
                        np.equal(H[i, l + 1], s[0, l + 1]) or s[0, l + 1] == MISSING
                    ),
                    l + 1,
                ]
                * B[i, l + 1]
            )
            tmp_B_sum += tmp_B[i]
        for i in range(n):
            B[i, l] = r_n[l + 1] * tmp_B_sum
            B[i, l] += (1 - r[l + 1]) * tmp_B[i]
            B[i, l] *= 1 / c[l + 1]

    return B<|MERGE_RESOLUTION|>--- conflicted
+++ resolved
@@ -1,13 +1,8 @@
 """Collection of functions to run forwards and backwards algorithms on haploid genotype data, where the data is structured as samples x variants."""
 import numpy as np
+from lshmm import jit
 
-<<<<<<< HEAD
 MISSING = -1
-
-=======
-from lshmm import jit
->>>>>>> 009ff945
-
 
 @jit.numba_njit
 def forwards_ls_hap(n, m, H, s, e, r, norm=True):
