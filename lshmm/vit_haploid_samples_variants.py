"""Collection of functions to run Viterbi algorithms on haploid genotype data, where the data is structured as samples x variants."""
import numpy as np

<<<<<<< HEAD
MISSING = -1

=======
from . import jit
>>>>>>> 009ff945


@jit.numba_njit
def viterbi_naive_init(n, m, H, s, e, r):
    """Initialise naive implementation of LS viterbi."""
    V = np.zeros((n, m))
    P = np.zeros((n, m)).astype(np.int64)
    r_n = r / n

    P[:, 0] = 0  # Reminder

    for i in range(n):
        V[i, 0] = (
            1 / n * e[np.int64(np.equal(H[i, 0], s[0, 0]) or s[0, 0] == MISSING), 0]
        )

    return V, P, r_n


@jit.numba_njit
def viterbi_init(n, m, H, s, e, r):
    """Initialise naive, but more space memory efficient implementation of LS viterbi."""
    V_previous = np.zeros(n)
    for i in range(n):
        V_previous[i] = (
            1 / n * e[np.int64(np.equal(H[i, 0], s[0, 0]) or s[0, 0] == MISSING), 0]
        )

    V = np.zeros(n)
    P = np.zeros((n, m)).astype(np.int64)
    P[:, 0] = 0  # Reminder
    r_n = r / n

    return V, V_previous, P, r_n


@jit.numba_njit
def forwards_viterbi_hap_naive(n, m, H, s, e, r):
    """Naive implementation of LS haploid Viterbi algorithm."""
    # Initialise
    V, P, r_n = viterbi_naive_init(n, m, H, s, e, r)

    for j in range(1, m):
        for i in range(n):
            # Get the vector to maximise over
            v = np.zeros(n)
            for k in range(n):
                v[k] = (
                    e[np.int64(np.equal(H[i, j], s[0, j]) or s[0, j] == MISSING), j]
                    * V[k, j - 1]
                )
                if k == i:
                    v[k] *= 1 - r[j] + r_n[j]
                else:
                    v[k] *= r_n[j]
            P[i, j] = np.argmax(v)
            V[i, j] = v[P[i, j]]

    ll = np.log10(np.amax(V[:, m - 1]))

    return V, P, ll


@jit.numba_njit
def forwards_viterbi_hap_naive_vec(n, m, H, s, e, r):
    """Naive matrix based implementation of LS haploid forward Viterbi algorithm using numpy."""
    # Initialise
    V, P, r_n = viterbi_naive_init(n, m, H, s, e, r)

    for j in range(1, m):
        v_tmp = V[:, j - 1] * r_n[j]
        for i in range(n):
            v = np.copy(v_tmp)
            v[i] += V[i, j - 1] * (1 - r[j])
            v *= e[np.int64(np.equal(H[i, j], s[0, j]) or s[0, j] == MISSING), j]
            P[i, j] = np.argmax(v)
            V[i, j] = v[P[i, j]]

    ll = np.log10(np.amax(V[:, m - 1]))

    return V, P, ll


<<<<<<< HEAD
@nb.njit
=======
def forwards_viterbi_hap_naive_full_vec(n, m, H, s, e, r):
    """Fully vectorised naive implementation of LS haploid forward Viterbi algorithm using numpy."""
    # Initialise
    V, P, r_n = viterbi_naive_init(n, m, H, s, e, r)

    for j in range(1, m):
        v = np.tile(V[:, j - 1] * r_n[j], (n, 1)) + np.diag(V[:, j - 1] * (1 - r[j]))
        P[:, j] = np.argmax(v, 1)
        V[:, j] = (
            v[range(n), P[:, j]] * e[np.equal(H[:, j], s[0, j]).astype(np.int64), j]
        )

    ll = np.log10(np.amax(V[:, m - 1]))

    return V, P, ll


@jit.numba_njit
>>>>>>> 009ff945
def forwards_viterbi_hap_naive_low_mem(n, m, H, s, e, r):
    """Naive implementation of LS haploid Viterbi algorithm, with reduced memory."""
    # Initialise
    V, V_previous, P, r_n = viterbi_init(n, m, H, s, e, r)

    for j in range(1, m):
        for i in range(n):
            # Get the vector to maximise over
            v = np.zeros(n)
            for k in range(n):
                v[k] = (
                    e[np.int64(np.equal(H[i, j], s[0, j]) or s[0, j] == MISSING), j]
                    * V_previous[k]
                )
                if k == i:
                    v[k] *= (1 - r[j]) + r_n[j]
                else:
                    v[k] *= r_n[j]
            P[i, j] = np.argmax(v)
            V[i] = v[P[i, j]]
        V_previous = np.copy(V)

    ll = np.log10(np.amax(V))

    return V, P, ll


@jit.numba_njit
def forwards_viterbi_hap_naive_low_mem_rescaling(n, m, H, s, e, r):
    """Naive implementation of LS haploid Viterbi algorithm, with reduced memory and rescaling."""
    # Initialise
    V, V_previous, P, r_n = viterbi_init(n, m, H, s, e, r)
    c = np.ones(m)

    for j in range(1, m):
        c[j] = np.amax(V_previous)
        V_previous *= 1 / c[j]
        for i in range(n):
            # Get the vector to maximise over
            v = np.zeros(n)
            for k in range(n):
                v[k] = (
                    e[np.int64(np.equal(H[i, j], s[0, j]) or s[0, j] == MISSING), j]
                    * V_previous[k]
                )
                if k == i:
                    v[k] *= (1 - r[j]) + r_n[j]
                else:
                    v[k] *= r_n[j]
            P[i, j] = np.argmax(v)
            V[i] = v[P[i, j]]

        V_previous = np.copy(V)

    ll = np.sum(np.log10(c)) + np.log10(np.amax(V))

    return V, P, ll


@jit.numba_njit
def forwards_viterbi_hap_low_mem_rescaling(n, m, H, s, e, r):
    """LS haploid Viterbi algorithm, with reduced memory and exploits the Markov process structure."""
    # Initialise
    V, V_previous, P, r_n = viterbi_init(n, m, H, s, e, r)
    c = np.ones(m)

    for j in range(1, m):
        argmax = np.argmax(V_previous)
        c[j] = V_previous[argmax]
        V_previous *= 1 / c[j]
        V = np.zeros(n)
        for i in range(n):
            V[i] = V_previous[i] * (1 - r[j] + r_n[j])
            P[i, j] = i
            if V[i] < r_n[j]:
                V[i] = r_n[j]
                P[i, j] = argmax

            V[i] *= e[np.int64(np.equal(H[i, j], s[0, j]) or s[0, j] == MISSING), j]
        V_previous = np.copy(V)

    ll = np.sum(np.log10(c)) + np.log10(np.max(V))

    return V, P, ll


@jit.numba_njit
def forwards_viterbi_hap_lower_mem_rescaling(n, m, H, s, e, r):
    """LS haploid Viterbi algorithm with even smaller memory footprint and exploits the Markov process structure."""
    # Initialise
    V = np.zeros(n)
    for i in range(n):
        V[i] = 1 / n * e[np.int64(np.equal(H[i, 0], s[0, 0]) or s[0, 0] == MISSING), 0]
    P = np.zeros((n, m)).astype(np.int64)
    P[:, 0] = 0
    r_n = r / n
    c = np.ones(m)

    for j in range(1, m):
        argmax = np.argmax(V)
        c[j] = V[argmax]
        V *= 1 / c[j]
        for i in range(n):
            V[i] = V[i] * (1 - r[j] + r_n[j])
            P[i, j] = i
            if V[i] < r_n[j]:
                V[i] = r_n[j]
                P[i, j] = argmax
            V[i] *= e[np.int64(np.equal(H[i, j], s[0, j]) or s[0, j] == MISSING), j]

    ll = np.sum(np.log10(c)) + np.log10(np.max(V))

    return V, P, ll


@jit.numba_njit
def backwards_viterbi_hap(m, V_last, P):
    """Run a backwards pass to determine the most likely path."""
    # Initialise
    assert len(V_last.shape) == 1
    path = np.zeros(m).astype(np.int64)
    path[m - 1] = np.argmax(V_last)

    for j in range(m - 2, -1, -1):
        path[j] = P[path[j + 1], j + 1]

    return path


@jit.numba_njit
def path_ll_hap(n, m, H, path, s, e, r):
    """Evaluate log-likelihood path through a reference panel which results in sequence s."""
    index = np.int64(np.equal(H[path[0], 0], s[0, 0]) or s[0, 0] == MISSING)
    log_prob_path = np.log10((1 / n) * e[index, 0])
    old = path[0]
    r_n = r / n

    for l in range(1, m):
        index = np.int64(np.equal(H[path[l], l], s[0, l]) or s[0, l] == MISSING)
        current = path[l]
        same = old == current

        if same:
            log_prob_path += np.log10((1 - r[l]) + r_n[l])
        else:
            log_prob_path += np.log10(r_n[l])

        log_prob_path += np.log10(e[index, l])
        old = current

    return log_prob_path<|MERGE_RESOLUTION|>--- conflicted
+++ resolved
@@ -1,13 +1,8 @@
 """Collection of functions to run Viterbi algorithms on haploid genotype data, where the data is structured as samples x variants."""
 import numpy as np
-
-<<<<<<< HEAD
+from . import jit
+
 MISSING = -1
-
-=======
-from . import jit
->>>>>>> 009ff945
-
 
 @jit.numba_njit
 def viterbi_naive_init(n, m, H, s, e, r):
@@ -90,28 +85,6 @@
     return V, P, ll
 
 
-<<<<<<< HEAD
-@nb.njit
-=======
-def forwards_viterbi_hap_naive_full_vec(n, m, H, s, e, r):
-    """Fully vectorised naive implementation of LS haploid forward Viterbi algorithm using numpy."""
-    # Initialise
-    V, P, r_n = viterbi_naive_init(n, m, H, s, e, r)
-
-    for j in range(1, m):
-        v = np.tile(V[:, j - 1] * r_n[j], (n, 1)) + np.diag(V[:, j - 1] * (1 - r[j]))
-        P[:, j] = np.argmax(v, 1)
-        V[:, j] = (
-            v[range(n), P[:, j]] * e[np.equal(H[:, j], s[0, j]).astype(np.int64), j]
-        )
-
-    ll = np.log10(np.amax(V[:, m - 1]))
-
-    return V, P, ll
-
-
-@jit.numba_njit
->>>>>>> 009ff945
 def forwards_viterbi_hap_naive_low_mem(n, m, H, s, e, r):
     """Naive implementation of LS haploid Viterbi algorithm, with reduced memory."""
     # Initialise
