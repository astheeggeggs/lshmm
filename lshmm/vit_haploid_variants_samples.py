"""Collection of functions to run Viterbi algorithms on haploid genotype data, where the data is structured as variants x samples."""
import numpy as np

<<<<<<< HEAD
MISSING = -1

=======
from . import jit
>>>>>>> 009ff945


@jit.numba_njit
def viterbi_naive_init(n, m, H, s, e, r):
    """Initialise naive implementation of LS viterbi."""
    V = np.zeros((m, n))
    P = np.zeros((m, n)).astype(np.int64)
    r_n = r / n
    for i in range(n):
        V[0, i] = (
            1 / n * e[0, np.int64(np.equal(H[0, i], s[0, 0]) or s[0, 0] == MISSING)]
        )

    return V, P, r_n


@jit.numba_njit
def viterbi_init(n, m, H, s, e, r):
    """Initialise naive, but more space memory efficient implementation of LS viterbi."""
    V_previous = np.zeros(n)
    V = np.zeros(n)
    P = np.zeros((m, n)).astype(np.int64)
    r_n = r / n

    for i in range(n):
        V_previous[i] = (
            1 / n * e[0, np.int64(np.equal(H[0, i], s[0, 0]) or s[0, 0] == MISSING)]
        )

    return V, V_previous, P, r_n


@jit.numba_njit
def forwards_viterbi_hap_naive(n, m, H, s, e, r):
    """Naive implementation of LS haploid Viterbi algorithm."""
    # Initialise
    V, P, r_n = viterbi_naive_init(n, m, H, s, e, r)

    for j in range(1, m):
        for i in range(n):
            # Get the vector to maximise over
            v = np.zeros(n)
            for k in range(n):
                v[k] = (
                    e[j, np.int64(np.equal(H[j, i], s[0, j]) or s[0, j] == MISSING)]
                    * V[j - 1, k]
                )
                if k == i:
                    v[k] *= 1 - r[j] + r_n[j]
                else:
                    v[k] *= r_n[j]
            P[j, i] = np.argmax(v)
            V[j, i] = v[P[j, i]]

    ll = np.log10(np.amax(V[m - 1, :]))

    return V, P, ll


@jit.numba_njit
def forwards_viterbi_hap_naive_vec(n, m, H, s, e, r):
    """Naive matrix based implementation of LS haploid forward Viterbi algorithm using numpy."""
    # Initialise
    V, P, r_n = viterbi_naive_init(n, m, H, s, e, r)

    for j in range(1, m):
        v_tmp = V[j - 1, :] * r_n[j]
        for i in range(n):
            v = np.copy(v_tmp)
            v[i] += V[j - 1, i] * (1 - r[j])
            v *= e[j, np.int64(np.equal(H[j, i], s[0, j]) or s[0, j] == MISSING)]
            P[j, i] = np.argmax(v)
            V[j, i] = v[P[j, i]]

    ll = np.log10(np.amax(V[m - 1, :]))

    return V, P, ll


@jit.numba_njit
def forwards_viterbi_hap_naive_low_mem(n, m, H, s, e, r):
    """Naive implementation of LS haploid Viterbi algorithm, with reduced memory."""
    # Initialise
    V, V_previous, P, r_n = viterbi_init(n, m, H, s, e, r)

    for j in range(1, m):
        for i in range(n):
            # Get the vector to maximise over
            v = np.zeros(n)
            for k in range(n):
                v[k] = (
                    e[j, np.int64(np.equal(H[j, i], s[0, j]) or s[0, j] == MISSING)]
                    * V_previous[k]
                )
                if k == i:
                    v[k] *= 1 - r[j] + r_n[j]
                else:
                    v[k] *= r_n[j]
            P[j, i] = np.argmax(v)
            V[i] = v[P[j, i]]
        V_previous = np.copy(V)

    ll = np.log10(np.amax(V))

    return V, P, ll


@jit.numba_njit
def forwards_viterbi_hap_naive_low_mem_rescaling(n, m, H, s, e, r):
    """Naive implementation of LS haploid Viterbi algorithm, with reduced memory and rescaling."""
    # Initialise
    V, V_previous, P, r_n = viterbi_init(n, m, H, s, e, r)
    c = np.ones(m)

    for j in range(1, m):
        c[j] = np.amax(V_previous)
        V_previous *= 1 / c[j]
        for i in range(n):
            # Get the vector to maximise over
            v = np.zeros(n)
            for k in range(n):
                v[k] = (
                    e[j, np.int64(np.equal(H[j, i], s[0, j]) or s[0, j] == MISSING)]
                    * V_previous[k]
                )
                if k == i:
                    v[k] *= 1 - r[j] + r_n[j]
                else:
                    v[k] *= r_n[j]
            P[j, i] = np.argmax(v)
            V[i] = v[P[j, i]]

        V_previous = np.copy(V)

    ll = np.sum(np.log10(c)) + np.log10(np.amax(V))

    return V, P, ll


@jit.numba_njit
def forwards_viterbi_hap_low_mem_rescaling(n, m, H, s, e, r):
    """LS haploid Viterbi algorithm, with reduced memory and exploits the Markov process structure."""
    # Initialise
    V, V_previous, P, r_n = viterbi_init(n, m, H, s, e, r)
    c = np.ones(m)

    for j in range(1, m):
        argmax = np.argmax(V_previous)
        c[j] = V_previous[argmax]
        V_previous *= 1 / c[j]
        V = np.zeros(n)
        for i in range(n):
            V[i] = V_previous[i] * (1 - r[j] + r_n[j])
            P[j, i] = i
            if V[i] < r_n[j]:
                V[i] = r_n[j]
                P[j, i] = argmax
            V[i] *= e[j, np.int64(np.equal(H[j, i], s[0, j]) or s[0, j] == MISSING)]
        V_previous = np.copy(V)

    ll = np.sum(np.log10(c)) + np.log10(np.max(V))

    return V, P, ll


@jit.numba_njit
def forwards_viterbi_hap_lower_mem_rescaling(n, m, H, s, e, r):
    """LS haploid Viterbi algorithm with even smaller memory footprint and exploits the Markov process structure."""
    # Initialise
    V = np.zeros(n)
    for i in range(n):
        V[i] = 1 / n * e[0, np.int64(np.equal(H[0, i], s[0, 0]) or s[0, 0] == MISSING)]
    P = np.zeros((m, n)).astype(np.int64)
    r_n = r / n
    c = np.ones(m)

    for j in range(1, m):
        argmax = np.argmax(V)
        c[j] = V[argmax]
        V *= 1 / c[j]
        for i in range(n):
            V[i] = V[i] * (1 - r[j] + r_n[j])
            P[j, i] = i
            if V[i] < r_n[j]:
                V[i] = r_n[j]
                P[j, i] = argmax
            V[i] *= e[j, np.int64(np.equal(H[j, i], s[0, j]) or s[0, j] == MISSING)]

    ll = np.sum(np.log10(c)) + np.log10(np.max(V))

    return V, P, ll


@jit.numba_njit
def forwards_viterbi_hap_lower_mem_rescaling_no_pointer(n, m, H, s, e, r):
    """LS haploid Viterbi algorithm with even smaller memory footprint and exploits the Markov process structure."""
    # Initialise
    V = np.zeros(n)
    for i in range(n):
        V[i] = 1 / n * e[0, np.int64(np.equal(H[0, i], s[0, 0]) or s[0, 0] == MISSING)]
    r_n = r / n
    c = np.ones(m)
    recombs = [
        np.zeros(shape=0, dtype=np.int64) for _ in range(m)
    ]  # This is going to be filled with the templates we can recombine to that have higher prob than staying where we are.

    V_argmaxes = np.zeros(m)

    for j in range(1, m):
        argmax = np.argmax(V)
        V_argmaxes[j - 1] = argmax
        c[j] = V[argmax]
        V *= 1 / c[j]
        for i in range(n):
            V[i] = V[i] * (1 - r[j] + r_n[j])
            if V[i] < r_n[j]:
                V[i] = r_n[j]
                recombs[j] = np.append(
                    recombs[j], i
                )  # We add template i as a potential template to recombine to at site j.
            V[i] *= e[j, np.int64(np.equal(H[j, i], s[0, j]) or s[0, j] == MISSING)]

    V_argmaxes[m - 1] = np.argmax(V)
    ll = np.sum(np.log10(c)) + np.log10(np.max(V))

    return V, V_argmaxes, recombs, ll


# Speedier version, variants x samples
@jit.numba_njit
def backwards_viterbi_hap(m, V_last, P):
    """Run a backwards pass to determine the most likely path."""
    # Initialise
    assert len(V_last.shape) == 1
    path = np.zeros(m).astype(np.int64)
    path[m - 1] = np.argmax(V_last)

    for j in range(m - 2, -1, -1):
        path[j] = P[j + 1, path[j + 1]]

    return path


@jit.numba_njit
def backwards_viterbi_hap_no_pointer(m, V_argmaxes, recombs):
    """Run a backwards pass to determine the most likely path."""
    # Initialise
    path = np.zeros(m).astype(np.int64)
    path[m - 1] = V_argmaxes[m - 1]

    for j in range(m - 2, -1, -1):
        current_best_template = path[j + 1]
        if current_best_template in recombs[j + 1]:
            current_best_template = V_argmaxes[j]
        path[j] = current_best_template

    return path


@jit.numba_njit
def path_ll_hap(n, m, H, path, s, e, r):
    """Evaluate log-likelihood path through a reference panel which results in sequence s."""
    index = np.int64(np.equal(H[0, path[0]], s[0, 0]) or s[0, 0] == MISSING)
    log_prob_path = np.log10((1 / n) * e[0, index])
    old = path[0]
    r_n = r / n

    for l in range(1, m):
        index = np.int64(np.equal(H[l, path[l]], s[0, l]) or s[0, l] == MISSING)
        current = path[l]
        same = old == current

        if same:
            log_prob_path += np.log10((1 - r[l]) + r_n[l])
        else:
            log_prob_path += np.log10(r_n[l])

        log_prob_path += np.log10(e[l, index])
        old = current

    return log_prob_path<|MERGE_RESOLUTION|>--- conflicted
+++ resolved
@@ -1,13 +1,8 @@
 """Collection of functions to run Viterbi algorithms on haploid genotype data, where the data is structured as variants x samples."""
 import numpy as np
-
-<<<<<<< HEAD
+from . import jit
+
 MISSING = -1
-
-=======
-from . import jit
->>>>>>> 009ff945
-
 
 @jit.numba_njit
 def viterbi_naive_init(n, m, H, s, e, r):
